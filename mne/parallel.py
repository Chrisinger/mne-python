--- conflicted
+++ resolved
@@ -71,7 +71,6 @@
         The checked number of jobs. Always positive (or 'cuda' if
         applicable.)
     """
-<<<<<<< HEAD
     if not isinstance(n_jobs, int):
         if not allow_cuda:
             raise ValueError('n_jobs must be an integer')
@@ -88,25 +87,9 @@
                                  'be less than the number of CPUs present. '
                                  'You\'ve got %s CPUs' % n_cores)
         except ImportError:
-            # only warn if they tried to use more than 1 job
+            # only warn if they tried to use something other than 1 job
             if n_jobs != 1:
                 logger.warn('multiprocessing not installed. Cannot run in '
                              'parallel.')
                 n_jobs = 1
-=======
-    if n_jobs < 0:
-        try:
-            import multiprocessing
-            n_cores = multiprocessing.cpu_count()
-            if n_cores + n_jobs <= 0:
-                raise ValueError('If n_jobs has a negative value it must not be less '
-                                 'than the number of CPUs present. You\'ve got '
-                                 '%s CPUs' % n_cores)
-            n_jobs = n_cores + n_jobs
-        except ImportError:
-            logger.warn('multiprocessing not installed. Cannot run in '
-                         'parallel.')
-            n_jobs = 1
-
->>>>>>> ed5be2be
     return n_jobs